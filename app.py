import copy

import numpy as np
import pandas as pd
import plotly.express as px
import plotly.graph_objects as go
<<<<<<< HEAD
import streamlit as st
from scipy.optimize import minimize

from discrete import create_params_from_dict, generate_discrete_risks
from factory import factory_costs
=======
from scipy.stats import beta
import copy
from bayesian_priors import create_bayesian_simulator
>>>>>>> 80c25de3

# --- Parameters ---


# Parameters based on researched values (means from case, std/dist from sources like USITC, FHWA, etc.)
countries = {
    "US": {
        # Continuous variables: these are the parameters for each plant
        "raw": {"dist": "normal", "mean": 40, "std": 4},
        "labor": {"dist": "lognormal", "mean": 2.48, "std": 0.15},  # mean ~12, std ~2
        "indirect": {"dist": "gamma", "shape": 25.0, "scale": 0.40},  # mean 10, std 2
        "logistics": {"dist": "normal", "mean": 9, "std": 0},
        "electricity": {"dist": "triangular", "min": 3.5, "mode": 4.0, "max": 4.5},
        "depreciation": {"dist": "normal", "mean": 5, "std": 0.25},
        "working_capital": {"dist": "normal", "mean": 5, "std": 0.5},
        "yield_params": {
            "dist": "beta",
            "a": 79,
            "b": 20,
        },  # Approx for mean 0.8, std 0.04
        # Discrete variables: these are the qualitative risks to the supply chain process
        # The USA has no tariffs or currency volatility
        "tariff": {"fixed": 0},
        "tariff_escal": {"fixed": 0},
        "currency_std": 0,
        "disruption_prob": 0.05,
        "disruption_impact": 10,
        "border_mean": 0,
        "border_std": 0,
        "border_threshold": 2,
        "border_cost_per_hr": 10,
        "damage_prob": 0.01,
        "damage_impact": 20,
        "skills_mean": 0,
        "skills_std": 0,
        "cancellation_prob": 0,
        "cancellation_impact": 50,
        # --- NEW DISCRETE VARIABLES ---
        "disruption_lambda": 0.002,  # NEW: Avg 0.2 disruptive events per shipment
        "disruption_min_impact": 5000,  # NEW: Min 5,000 units lost per event
        "disruption_max_impact": 15000,  # NEW: Max 15,000 units lost per event
        "disruption_days_delayed": 20,  # NEW: Specific delay for this risk
        # Border Delay Risks are impossible for US
        "border_delay_lambda": 0.0,
        "border_min_impact": 0,
        "border_max_impact": 0,
        "border_days_delayed": 0,
        # Quality Risks (Binomial)
        "damage_probability": 0.02,
        "defective_probability": 0.03,  # NEW: Added a separate probability for defects
        "quality_days_delayed": 15,  # NEW: A single delay for any quality issue
        # Cancellation Risk (Bernoulli)
        "cancellation_probability": 0.0001,
        "cancellation_days_delayed": 90,
        # --- NEW DISCRETE VARIABLES ---
    },
    "Mexico": {
        "raw": {"dist": "normal", "mean": 35, "std": 3.5},
        "labor": {
            "dist": "lognormal",
            "mean": 2.0635,
            "std": 0.1786,
        },  # mean ~8, std ~1.5
        "indirect": {
            "dist": "gamma",
            "shape": 20.66,
            "scale": 0.387,
        },  # mean 8, std 1.75
        "logistics": {"dist": "normal", "mean": 7, "std": 0.056},
        "electricity": {"dist": "triangular", "min": 2.5, "mode": 3.0, "max": 3.5},
        "depreciation": {"dist": "normal", "mean": 1, "std": 0.05},
        "working_capital": {"dist": "normal", "mean": 6, "std": 0.6},
        "yield_params": {
            "dist": "beta",
            "a": 12,
            "b": 1,
        },  # Approx for mean 0.9, std 0.08
        "tariff": {"fixed": 15.5},
        "tariff_escal": {"mean": 0, "std": 2},
        "currency_std": 0.08,
        "disruption_prob": 0.1,
        "disruption_impact": 10000,
        "border_mean": 0.83,
        "border_std": 0.67,
        "border_threshold": 2,
        "border_cost_per_hr": 10,
        "damage_prob": 0.015,
        "damage_impact": 20,
        "skills_mean": 0,
        "skills_std": 0.05,
        "cancellation_prob": 0,
        "cancellation_impact": 50,
        # --- NEW DISCRETE VARIABLES ---
        "disruption_lambda": 0.02,  # NEW: 2 out of a 100 are disrupted
        "disruption_min_impact": 500,  # NEW: Min 5,000 units lost per event
        "disruption_max_impact": 1500,  # NEW: Max 15,000 units lost per event
        "disruption_days_delayed": 20,  # NEW: Specific delay for this risk
        # Border Delay Risks are impossible for US
        "border_delay_lambda": 0.2,
        "border_min_impact": 100,
        "border_max_impact": 1000,
        "border_days_delayed": 20,
        # Quality Risks (Binomial)
        "damage_probability": 0.09,
        "defective_probability": 0.07,  # NEW: Added a separate probability for defects
        "quality_days_delayed": 15,  # NEW: A single delay for any quality issue
        # Cancellation Risk (Bernoulli)
        "cancellation_probability": 0.0001,
        "cancellation_days_delayed": 90,
        # --- NEW DISCRETE VARIABLES ---
    },
    "China": {
        "raw": {"dist": "normal", "mean": 30, "std": 3},
        "labor": {
            "dist": "lognormal",
            "mean": 1.379,
            "std": 0.120,
        },  # mean ~4, std ~0.5
        "indirect": {"dist": "gamma", "shape": 16.0, "scale": 0.25},  # mean 4, std 1
        "logistics": {
            "dist": "lognormal",
            "mean": 12,
            "std": 8,
        },  # High volatility from trade disruptions
        "electricity": {"dist": "triangular", "min": 3.60, "mode": 4.00, "max": 4.40},
        "depreciation": {"dist": "normal", "mean": 5, "std": 0.25},
        "working_capital": {"dist": "normal", "mean": 10, "std": 1},
        "yield_params": {
            "dist": "beta",
            "a": 49,
            "b": 3,
        },  # Approx for mean 0.95, std 0.03
        "tariff": {"fixed": 15},
        "tariff_escal": {"mean": 0, "std": 2},
        "currency_std": 0.03,
        "disruption_prob": 0.2,
        "disruption_impact": 10,
        "border_mean": 0,
        "border_std": 0,
        "border_threshold": 2,
        "border_cost_per_hr": 10,
        "damage_prob": 0.02,
        "damage_impact": 20,
        "skills_mean": 0,
        "skills_std": 0,
        "cancellation_prob": 0.3,  # Updated from recent shipping data (30% cancellations)
        "cancellation_impact": 50,
        # --- NEW DISCRETE VARIABLES ---
        "disruption_lambda": 0.3,  # NEW: Avg 0.2 disruptive events per shipment
        "disruption_min_impact": 100,  # NEW: Min 5,000 units lost per event
        "disruption_max_impact": 1000,  # NEW: Max 15,000 units lost per event
        "disruption_days_delayed": 20,  # NEW: Specific delay for this risk
        # Border Delay Risks are impossible for US
        "border_delay_lambda": 0.2,
        "border_min_impact": 100,
        "border_max_impact": 1000,
        "border_days_delayed": 0,
        # Quality Risks (Binomial)
        "damage_probability": 0.0001,
        "defective_probability": 0.0001,  # NEW: Added a separate probability for defects
        "quality_days_delayed": 15,  # NEW: A single delay for any quality issue
        # Cancellation Risk (Bernoulli)
        "cancellation_probability": 0.001,
        "cancellation_days_delayed": 90,
        # --- NEW DISCRETE VARIABLES ---
    },
}


# --- Helper Functions ---
def sample_from_spec(spec, n):
    dist = spec.get("dist", "normal").lower()
    if dist == "normal":
        return np.random.normal(spec["mean"], spec["std"], n)
    if dist == "lognormal":  # expects log-space μ, σ
        return np.random.lognormal(spec["mean"], spec["std"], n)
    if dist == "triangular":  # expects min, mode, max
        return np.random.triangular(spec["min"], spec["mode"], spec["max"], n)
    if dist == "gamma":  # expects shape k, scale θ
        return np.random.gamma(spec["shape"], spec["scale"], n)
    if dist == "beta":  # expects min, max
        return np.random.beta(spec["a"], spec["b"], n)
    raise ValueError(f"Unsupported dist: {dist}")


# --- Simulation Function ---
def simulate_country(params, n_runs):
    """Runs a Monte Carlo simulation for a single country's sourcing cost."""
    # Sample costs from distributions
    raw = sample_from_spec(params["raw"], n_runs)
    labor = sample_from_spec(params["labor"], n_runs)
    indirect = sample_from_spec(params["indirect"], n_runs)
    electricity = sample_from_spec(params["electricity"], n_runs)
    depreciation = sample_from_spec(params["depreciation"], n_runs)
    working = sample_from_spec(params["working_capital"], n_runs)
    yield_ = sample_from_spec(params["yield_params"], n_runs)

    # Handle lognormal distribution for logistics
    if params["logistics"]["dist"] == "lognormal":
        m, s = params["logistics"]["mean"], params["logistics"]["std"]
        sigma = np.sqrt(np.log(1 + (s**2 / m**2)))
        mu = np.log(m) - (sigma**2 / 2)
        logistics = np.random.lognormal(mu, sigma, n_runs)
    else:
        logistics = np.random.normal(
            params["logistics"]["mean"], params["logistics"]["std"], n_runs
        )

    # Calculate base cost
    base = raw + labor + indirect + logistics + electricity + depreciation + working

    # Apply currency fluctuation
    base *= 1 + np.random.normal(0, params["currency_std"], n_runs)

    # Apply tariff and potential escalation
    tariff = np.full(n_runs, params["tariff"]["fixed"]) + np.random.normal(
        params["tariff_escal"]["mean"], params["tariff_escal"]["std"], n_runs
    )

    # Calculate total cost before discrete risks
    total = base / yield_ + tariff

    # --- Add Discrete Risk Events ---
    disruption = np.random.binomial(1, params["disruption_prob"], n_runs)
    total += disruption * params["disruption_impact"]
    border_time = np.random.normal(params["border_mean"], params["border_std"], n_runs)
    border_cost = (
        np.maximum(0, border_time - params["border_threshold"])
        * params["border_cost_per_hr"]
    )
    total += border_cost
    damage = np.random.binomial(1, params["damage_prob"], n_runs)
    total += damage * params["damage_impact"]
    skills_adj = np.random.normal(params["skills_mean"], params["skills_std"], n_runs)
    total *= 1 + skills_adj
    cancellation = np.random.binomial(1, params["cancellation_prob"], n_runs)
    total += cancellation * params["cancellation_impact"]

    return total


def run_monte_carlo(params: dict, n_runs: int) -> np.ndarray:
    """
    The main orchestrator, for running simulations
    Returns the final cost PER UNIT as a NumPy array.
    """
    # 1. GENERATE BASE COSTS
    # This returns an array of n_runs costs, one for each simulated headlamp.
    base_cost_per_unit_dist = factory_costs(params, n_runs)

    # 2. PREPARE FOR RISK SIMULATION
    risk_params = create_params_from_dict(params)
    # risk_params.order_size = n_runs  # order size is the number of headlamps we make
    order_size = risk_params.order_size

    # 3. GENERATE RISK COSTS
    # Loop n_runs times to create a distribution of total risk costs.
    risk_costs_for_order = []
    for _ in range(n_runs):
        # Run your single-order simulation
        risk_scenario = generate_discrete_risks(risk_params)

        # Calculate the total cost of all risks for this one run
        total_risk_cost = (
            risk_scenario.disruptions.cost
            + risk_scenario.border_delays.cost
            + risk_scenario.damaged.cost
            + risk_scenario.defectives.cost
            + risk_scenario.last_minute_cancellations.cost
        )
        risk_costs_for_order.append(total_risk_cost)

    total_risk_cost_dist = np.array(risk_costs_for_order)

    # 4. RECONCILE AND COMBINE
    # Amortize the total order risk cost to a per-unit basis.
    # Handle the case where order_size might be zero to avoid division errors.
    if order_size > 0:
        risk_cost_per_unit_dist = total_risk_cost_dist / order_size
    else:
        risk_cost_per_unit_dist = np.zeros(n_runs)

    # The final result is the sum of the two distributions.
    final_cost_per_unit = base_cost_per_unit_dist + risk_cost_per_unit_dist

    return final_cost_per_unit


# --- Portfolio Optimization Function ---
def optimize_portfolio(all_costs, lambda_risk, constraints=None):
    """
    Optimizes portfolio allocation to minimize E[Cost] + lambda * SD[Cost]

    Args:
        all_costs: dict of {country: cost_array}
        lambda_risk: risk aversion parameter
        constraints: dict of {country: (min_alloc, max_alloc)} or None

    Returns:
        optimal allocations, expected cost, std dev
    """
    countries_list = list(all_costs.keys())
    n_countries = len(countries_list)

    def objective(weights):
        # Calculate portfolio cost for all runs
        portfolio = np.zeros(len(list(all_costs.values())[0]))
        for i, country in enumerate(countries_list):
            portfolio += weights[i] * all_costs[country]

        expected_cost = np.mean(portfolio)
        std_cost = np.std(portfolio)

        return expected_cost + lambda_risk * std_cost

    # Constraints: weights sum to 1, all weights >= 0
    constraint_sum = {"type": "eq", "fun": lambda w: np.sum(w) - 1}
    bounds = []

    # Add custom constraints if provided
    if constraints:
        for country in countries_list:
            if country in constraints:
                min_alloc, max_alloc = constraints[country]
                bounds.append((min_alloc, max_alloc))
            else:
                bounds.append((0, 1))
    else:
        bounds = [(0, 1) for _ in range(n_countries)]

    # Initial guess: equal allocation
    x0 = np.ones(n_countries) / n_countries

    # Optimize
    result = minimize(
        objective, x0, method="SLSQP", bounds=bounds, constraints=[constraint_sum]
    )

    if result.success:
        optimal_weights = result.x
        portfolio = np.zeros(len(list(all_costs.values())[0]))
        for i, country in enumerate(countries_list):
            portfolio += optimal_weights[i] * all_costs[country]

        return {
            "allocations": {
                countries_list[i]: w for i, w in enumerate(optimal_weights)
            },
            "expected_cost": np.mean(portfolio),
            "std_cost": np.std(portfolio),
            "portfolio_costs": portfolio,
        }
    else:
        return None


# --- Sensitivity Analysis Function ---
def run_sensitivity_analysis(base_params, factors_to_test, n_runs, swing=0.20):
    """
    Runs a one-at-a-time sensitivity analysis for a given set of factors.
    """
    results = []

    # Calculate baseline mean cost
    # base_costs = simulate_country(base_params, n_runs)
    base_costs = run_monte_carlo(base_params, n_runs)
    baseline_mean = np.mean(base_costs)

    for factor_name, param_path in factors_to_test:
        params_low = copy.deepcopy(base_params)
        params_high = copy.deepcopy(base_params)

        # Get the base value using the path
        base_value = base_params
        for key in param_path:
            base_value = base_value[key]

        low_value = base_value * (1 - swing)
        high_value = base_value * (1 + swing)

        # Set the low and high values in the copied params
        temp_low = params_low
        temp_high = params_high
        for i, key in enumerate(param_path):
            if i == len(param_path) - 1:
                temp_low[key] = low_value
                temp_high[key] = high_value
            else:
                temp_low = temp_low[key]
                temp_high = temp_high[key]

        # Simulate with low and high values
        # mean_low = np.mean(simulate_country(params_low, n_runs))
        mean_low = np.mean(run_monte_carlo(params_low, n_runs))
        mean_high = np.mean(run_monte_carlo(params_high, n_runs))

        results.append(
            {
                "Factor": factor_name,
                "Low Cost": mean_low,
                "High Cost": mean_high,
                "Impact": mean_high - mean_low,
            }
        )

    return pd.DataFrame(results), baseline_mean


# --- Streamlit App ---
st.set_page_config(layout="wide")
st.title("Tesla Sourcing Monte Carlo Simulation Dashboard")
st.write(
    "This dashboard simulates total costs per lamp for sourcing from the US, Mexico, or China, accounting for uncertainties in costs, yields, and risks."
)

n_runs = st.number_input(
    "Number of Simulation Runs",
    min_value=1000,
    max_value=100000,
    value=10000,
    step=1000,
)

# Append n_runs to params here as order_size
# very hacky, but it works for now.
countries["US"]["order_size"] = n_runs
countries["Mexico"]["order_size"] = n_runs
countries["China"]["order_size"] = n_runs

<<<<<<< HEAD
=======
# Toggle for Bayesian approach
use_bayesian = st.checkbox(
    "Use Bayesian Priors (fetch real data from FRED)", 
    value=False,
    help="Enable to use real economic data (PPI, FX rates) with Bayesian posterior estimation. This accounts for parameter uncertainty and gives more conservative risk estimates."
)

n_runs = st.number_input("Number of Simulation Runs", min_value=1000, max_value=100000, value=10000, step=1000)
>>>>>>> 80c25de3

# --- Global Simulation Section ---
if st.button("Run Global Simulation"):
    with st.spinner("Running simulations for all countries..."):
<<<<<<< HEAD
        all_costs = {
            country: run_monte_carlo(params, n_runs)
            for country, params in countries.items()
        }
=======
        if use_bayesian:
            # Build Bayesian simulators (fetches real data and fits posteriors)
            bayesian_sims = create_bayesian_simulator(countries)
            all_costs = {country: bayesian_sims[country](n_runs) for country in countries.keys()}
        else:
            # Use original hand-picked parameters
            all_costs = {country: simulate_country(params, n_runs) for country, params in countries.items()}
>>>>>>> 80c25de3

        st.subheader("Summary Statistics")
        cols = st.columns(len(countries))
        for i, (country, costs) in enumerate(all_costs.items()):
            with cols[i]:
                st.markdown(f"### {country}")
                st.metric(label="Expected Cost", value=f"${np.mean(costs):.2f}")
                st.metric(label="Standard Deviation", value=f"${np.std(costs):.2f}")
                st.metric(
                    label="5th Percentile Cost", value=f"${np.percentile(costs, 5):.2f}"
                )
                st.metric(
                    label="95th Percentile Cost",
                    value=f"${np.percentile(costs, 95):.2f}",
                )

        percentiles = np.arange(1, 101)
        percentile_data = []
        for country, costs in all_costs.items():
            percentile_values = np.percentile(costs, percentiles)
            for p, v in zip(percentiles, percentile_values):
                percentile_data.append(
                    {"Country": country, "Percentile": p, "Cost ($)": v}
                )
        df_percentiles = pd.DataFrame(percentile_data)

        st.subheader("Cost Distribution by Percentile")
        fig = px.line(
            df_percentiles,
            x="Percentile",
            y="Cost ($)",
            color="Country",
            title="Cost Distribution by Percentile",
            labels={"Percentile": "Cost Percentile", "Cost ($)": "Total Cost ($/lamp)"},
            hover_data={"Cost ($)": ":.2f"},
        )
        fig.update_layout(
            legend_title_text="Country",
            yaxis_title="Total Cost ($/lamp)",
            xaxis_title="Cost Percentile (%)",
        )
        st.plotly_chart(fig, use_container_width=True)

        # ---------- New: richer analytics ----------
        # Build a tidy dataframe of all samples for plotting
        stacked = []
        for country, costs in all_costs.items():
            stacked.append(pd.DataFrame({"Country": country, "Cost ($/lamp)": costs}))
        df_samples = pd.concat(stacked, ignore_index=True)

        st.subheader("More Views of the Cost Distributions")
        tab1, tab2, tab3, tab4 = st.tabs(
            ["Histogram/KDE", "Box / Violin", "P(Cheapest)", "Risk vs. Return"]
        )

        # === TAB 1: Histogram/KDE overlays ===
        with tab1:
            # Histogram overlay
            fig_h = go.Figure()
            for country, costs in all_costs.items():
                fig_h.add_trace(
                    go.Histogram(x=costs, name=country, opacity=0.55, nbinsx=60)
                )
            fig_h.update_layout(
                barmode="overlay",
                title="Overlaid Histograms of Total Cost",
                xaxis_title="Total Cost ($/lamp)",
                yaxis_title="Frequency",
            )
            st.plotly_chart(fig_h, use_container_width=True)

            # Smoothed CDF/Percentile view (you already have a percentile plot above; here is an ECDF)
            st.markdown(
                "**Cumulative Distribution (ECDF)** — lower curves to the left are cheaper more often."
            )
            fig_ecdf = go.Figure()
            for country, costs in all_costs.items():
                xs = np.sort(costs)
                ys = np.arange(1, len(xs) + 1) / len(xs)
                fig_ecdf.add_trace(go.Scatter(x=xs, y=ys, mode="lines", name=country))
            fig_ecdf.update_layout(
                title="Empirical CDF",
                xaxis_title="Total Cost ($/lamp)",
                yaxis_title="Cumulative Probability",
            )
            st.plotly_chart(fig_ecdf, use_container_width=True)

        # === TAB 2: Box / Violin ===
        with tab2:
            colb1, colb2 = st.columns(2)
            with colb1:
                fig_box = px.box(
                    df_samples,
                    x="Country",
                    y="Cost ($/lamp)",
                    points=False,
                    title="Box Plot by Country",
                )
                st.plotly_chart(fig_box, use_container_width=True)
            with colb2:
                fig_violin = px.violin(
                    df_samples,
                    x="Country",
                    y="Cost ($/lamp)",
                    box=True,
                    points=False,
                    title="Violin Plot by Country",
                )
                st.plotly_chart(fig_violin, use_container_width=True)

        # === TAB 3: Probability of Being Cheapest ===
        with tab3:
            # For each iteration, find which country had the minimum cost
            stacked_matrix = np.vstack([all_costs[c] for c in countries.keys()])
            winners = np.argmin(stacked_matrix, axis=0)  # index of cheapest per run
            keys = list(countries.keys())
            counts = (
                pd.Series(winners)
                .value_counts()
                .reindex(range(len(keys)))
                .fillna(0)
                .astype(int)
            )
            probs = (counts / len(winners)).values

            df_win = pd.DataFrame({"Country": keys, "P(Cheapest)": probs})
            fig_bar = px.bar(
                df_win,
                x="Country",
                y="P(Cheapest)",
                text="P(Cheapest)",
                range_y=[0, 1],
                title="Probability Each Country is Cheapest",
            )
            fig_bar.update_traces(texttemplate="%{text:.1%}", textposition="outside")
            fig_bar.update_layout(yaxis_tickformat=".0%", uniformtext_minsize=12)
            st.plotly_chart(fig_bar, use_container_width=True)

            st.caption(
                "This is the single most decision-useful number: how often each site wins on total landed cost across all simulated futures."
            )

        # === TAB 4: Risk vs. Return (Mean vs. Std Dev) ===
        with tab4:
            means = {c: np.mean(v) for c, v in all_costs.items()}
            stds = {c: np.std(v) for c, v in all_costs.items()}
            df_risk = pd.DataFrame(
                {
                    "Country": list(means.keys()),
                    "Expected Cost": list(means.values()),
                    "Risk (Std Dev)": [stds[c] for c in means.keys()],
                }
            )
            fig_scatter = px.scatter(
                df_risk,
                x="Expected Cost",
                y="Risk (Std Dev)",
                text="Country",
                title="Risk–Return Map (lower-left is better)",
                size="Risk (Std Dev)",
            )
            fig_scatter.update_traces(textposition="top center")
            st.plotly_chart(fig_scatter, use_container_width=True)

            st.caption(
                "Use this to discuss trade-offs: a site with slightly higher mean but much lower risk can still be preferred depending on risk tolerance."
            )


st.markdown("---")

# --- Portfolio Optimization UI ---
st.header("Portfolio Optimization (Mean-Variance)")
st.write(
    "Find the optimal sourcing allocation that minimizes: **E[Cost] + λ × SD[Cost]**"
)
st.write(
    "This balances expected cost against risk (volatility). Higher λ means you care more about reducing risk."
)

opt_col1, opt_col2 = st.columns([1, 2])
with opt_col1:
    st.subheader("Optimization Settings")

    lambda_risk = st.slider(
        "Risk Aversion (λ)",
        min_value=0.0,
        max_value=5.0,
        value=1.0,
        step=0.1,
        help="λ=0: minimize expected cost only. Higher λ: care more about reducing risk.",
    )

    st.markdown("##### Optional Constraints")
    add_constraints = st.checkbox("Add min/max allocation constraints")

    constraints = {}
    if add_constraints:
        for country in countries.keys():
            col_a, col_b = st.columns(2)
            with col_a:
                min_val = st.number_input(
                    f"{country} Min %", 0, 100, 0, 5, key=f"min_{country}"
                )
            with col_b:
                max_val = st.number_input(
                    f"{country} Max %", 0, 100, 100, 5, key=f"max_{country}"
                )
            constraints[country] = (min_val / 100, max_val / 100)

    run_optimization = st.button("🎯 Run Optimization", type="primary")

if run_optimization:
    with st.spinner("Running optimization..."):
        # Run simulations
        all_costs = {
            country: run_monte_carlo(params, n_runs)
            for country, params in countries.items()
        }

        # Optimize
        opt_constraints = constraints if add_constraints else None
        result = optimize_portfolio(all_costs, lambda_risk, opt_constraints)

        if result:
            with opt_col2:
                st.subheader("Optimal Portfolio")
                st.metric("Expected Cost", f"${result['expected_cost']:.2f}")
                st.metric("Standard Deviation", f"${result['std_cost']:.2f}")
                st.metric(
                    "Objective Value",
                    f"${result['expected_cost'] + lambda_risk * result['std_cost']:.2f}",
                )

                st.markdown("##### Optimal Allocations")
                alloc_df = pd.DataFrame(
                    [
                        {
                            "Country": country,
                            "Allocation": f"{weight * 100:.1f}%",
                            "Weight": weight,
                        }
                        for country, weight in result["allocations"].items()
                    ]
                ).sort_values("Weight", ascending=False)
                st.dataframe(alloc_df[["Country", "Allocation"]], hide_index=True)

                # Pie chart of allocations
                fig_pie = px.pie(
                    alloc_df,
                    values="Weight",
                    names="Country",
                    title="Optimal Allocation Mix",
                )
                st.plotly_chart(fig_pie, use_container_width=True)
        else:
            st.error(
                "Optimization failed. Try relaxing constraints or adjusting parameters."
            )

st.markdown("---")

# --- Sensitivity Analysis UI ---
st.header("Sensitivity Analysis")
st.write(
    "Analyze which factors have the biggest impact on the total cost for a specific country. This chart shows how a +/- 20% change in each input variable affects the expected total cost."
)

sa_col1, sa_col2 = st.columns([1, 3])
with sa_col1:
    sa_country = st.selectbox(
        "Select Country to Analyze", list(countries.keys()), key="sa_country"
    )
    run_sa = st.button("Run Sensitivity Analysis")

if run_sa:
    with st.spinner(f"Running sensitivity analysis for {sa_country}..."):
        base_params = countries[sa_country]

        # Define factors to test for each country
        factors = {
            "US": [
                ("Raw Material Mean", ("raw", "mean")),
                ("Labor Mean", ("labor", "mean")),
                ("Working Capital Mean", ("working_capital", "mean")),
                ("Manufacturing Yield", ("yield_params", "a")),
                ("Disruption Probability", ("disruption_prob",)),
            ],
            "Mexico": [
                ("Raw Material Mean", ("raw", "mean")),
                ("Labor Mean", ("labor", "mean")),
                ("Tariff (Fixed)", ("tariff", "fixed")),
                ("Currency Volatility", ("currency_std",)),
                ("Border Crossing Time", ("border_mean",)),
                ("Manufacturing Yield", ("yield_params", "a")),
            ],
            "China": [
                ("Raw Material Mean", ("raw", "mean")),
                ("Logistics Mean", ("logistics", "mean")),
                ("Logistics Volatility", ("logistics", "std")),
                ("Cancellation Probability", ("cancellation_prob",)),
                ("Manufacturing Yield", ("yield_params", "a")),
                ("Tariff (Fixed)", ("tariff", "fixed")),
            ],
        }

        factors_to_test = factors[sa_country]
        sa_results, baseline_mean = run_sensitivity_analysis(
            base_params, factors_to_test, n_runs
        )

        sa_results = sa_results.sort_values(by="Impact", ascending=True)

        # Create Tornado Plot
        fig = go.Figure()
        fig.add_trace(
            go.Bar(
                y=sa_results["Factor"],
                x=sa_results["High Cost"] - baseline_mean,
                name="High Estimate (Input +20%)",
                orientation="h",
                marker_color="indianred",
            )
        )
        fig.add_trace(
            go.Bar(
                y=sa_results["Factor"],
                x=sa_results["Low Cost"] - baseline_mean,
                name="Low Estimate (Input -20%)",
                orientation="h",
                marker_color="lightblue",
            )
        )

        fig.update_layout(
            title=f"Tornado Plot for {sa_country} (Baseline Cost: ${baseline_mean:.2f})",
            xaxis_title="Impact on Total Cost ($/lamp)",
            yaxis_title="Sensitivity Factor",
            barmode="relative",
            yaxis_autorange="reversed",
            legend=dict(x=0.01, y=0.01, traceorder="normal"),
            margin=dict(l=150),  # Add left margin for long factor names
        )

        with sa_col2:
            st.plotly_chart(fig, use_container_width=True)<|MERGE_RESOLUTION|>--- conflicted
+++ resolved
@@ -4,17 +4,12 @@
 import pandas as pd
 import plotly.express as px
 import plotly.graph_objects as go
-<<<<<<< HEAD
 import streamlit as st
 from scipy.optimize import minimize
 
+from bayesian_priors import create_bayesian_simulator
 from discrete import create_params_from_dict, generate_discrete_risks
 from factory import factory_costs
-=======
-from scipy.stats import beta
-import copy
-from bayesian_priors import create_bayesian_simulator
->>>>>>> 80c25de3
 
 # --- Parameters ---
 
@@ -437,6 +432,20 @@
     value=10000,
     step=1000,
 )
+# Toggle for Bayesian approach
+use_bayesian = st.checkbox(
+    "Use Bayesian Priors (fetch real data from FRED)",
+    value=False,
+    help="Enable to use real economic data (PPI, FX rates) with Bayesian posterior estimation. This accounts for parameter uncertainty and gives more conservative risk estimates.",
+)
+
+n_runs = st.number_input(
+    "Number of Simulation Runs",
+    min_value=1000,
+    max_value=100000,
+    value=10000,
+    step=1000,
+)
 
 # Append n_runs to params here as order_size
 # very hacky, but it works for now.
@@ -444,35 +453,26 @@
 countries["Mexico"]["order_size"] = n_runs
 countries["China"]["order_size"] = n_runs
 
-<<<<<<< HEAD
-=======
-# Toggle for Bayesian approach
-use_bayesian = st.checkbox(
-    "Use Bayesian Priors (fetch real data from FRED)", 
-    value=False,
-    help="Enable to use real economic data (PPI, FX rates) with Bayesian posterior estimation. This accounts for parameter uncertainty and gives more conservative risk estimates."
-)
-
-n_runs = st.number_input("Number of Simulation Runs", min_value=1000, max_value=100000, value=10000, step=1000)
->>>>>>> 80c25de3
 
 # --- Global Simulation Section ---
 if st.button("Run Global Simulation"):
     with st.spinner("Running simulations for all countries..."):
-<<<<<<< HEAD
         all_costs = {
             country: run_monte_carlo(params, n_runs)
             for country, params in countries.items()
         }
-=======
         if use_bayesian:
             # Build Bayesian simulators (fetches real data and fits posteriors)
             bayesian_sims = create_bayesian_simulator(countries)
-            all_costs = {country: bayesian_sims[country](n_runs) for country in countries.keys()}
+            all_costs = {
+                country: bayesian_sims[country](n_runs) for country in countries.keys()
+            }
         else:
             # Use original hand-picked parameters
-            all_costs = {country: simulate_country(params, n_runs) for country, params in countries.items()}
->>>>>>> 80c25de3
+            all_costs = {
+                country: run_monte_carlo(params, n_runs)
+                for country, params in countries.items()
+            }
 
         st.subheader("Summary Statistics")
         cols = st.columns(len(countries))
